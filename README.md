# AI Dev Toolkit

![AI-Assisted](https://img.shields.io/badge/AI--Assisted-Claude%203.7-yellow?logo=anthropic&logoColor=white)
![Python Version](https://img.shields.io/badge/python-3.8%20%7C%203.9%20%7C%203.10-blue)
![Claude Desktop](https://img.shields.io/badge/Claude%20Desktop-Compatible-green)
![MCP](https://img.shields.io/badge/MCP-Enabled-blue)
![License](https://img.shields.io/badge/license-MIT-green)
![Release](https://img.shields.io/badge/release-v0.4.2-orange)

A powerful, extensible toolkit that dramatically enhances Claude's capabilities with persistent context, filesystem access, development tools, and AI-optimized task management.

<div align="center">
  <!-- Insert screenshot of GUI here when available -->
  <img src="docs/images/ai-dev-toolkit-banner.png" alt="AI Dev Toolkit Banner" width="800"/>
</div>

## 🌟 Overview

AI Dev Toolkit elevates Claude Desktop beyond a conversational assistant to a comprehensive development partner. The toolkit creates a bidirectional bridge between your projects and Claude, enabling it to:

- **Understand your codebase** through persistent context that spans conversations
- **Access and modify your filesystem** with appropriate permissions
- **Track and manage development tasks** with sophisticated context awareness
- **Navigate between code and tools** with unified context awareness
- **Offload complex cognitive tasks** to specialized AI mini-librarians
- **Create a seamless development workflow** within Claude's interface

With this toolkit, Claude becomes a true development partner - remembering your project structure, understanding component relationships, connecting code to relevant tools, tracking tasks, and assisting with development activities.

All this happens automatically - just initialize once and the system handles everything behind the scenes, continuously updating its understanding of your codebase as it evolves.

## 🚀 Features

### AI Librarian Server (Stable)
- **Integrated Architecture**: All capabilities consolidated in one AI Librarian server
- **Simplified Setup**: One-step installation to Claude Desktop
- **Optimized Performance**: Reduced overhead and faster response times
- **Full MCP Compliance**: Complete implementation of Model Context Protocol standards
- **Tool Index Integration**: AI-optimized tool selection and usage guidance

### AI Librarian (Stable)
- **Code Understanding**: Comprehensive codebase indexing with component tracking
- **Persistent Context**: Code structure awareness persists across conversations
- **Component Relationship Analysis**: Automatically detects dependencies and relationships
- **Documentation Generation**: Extracts docstrings and creates documentation
- **Real-time Updates**: Monitors project changes automatically to stay current

### Unified Context System (Stable)
- **Automatic Integration**: Zero manual setup - just initialize and everything works
- **Code-Tool Bridging**: Intelligently connects code components to relevant tools
- **Bidirectional References**: Navigate from components to tools and vice versa
- **Context Awareness**: Understands which tools are most useful for specific code
- **Background Maintenance**: Continuously updates cross-references as code evolves

### Enhanced Code Analysis (Stable)
- **Reference Finding**: Locate all references to components across the codebase
- **Pattern Detection**: Identify common patterns and anti-patterns
- **File Overview**: Comprehensive analysis of file structure with metrics
- **Component Details**: Rich component information with examples and documentation
- **Usage Context**: Understand how components are used throughout the project

### File System Integration (Stable)
- **Secure Project Access**: Controlled access to your development files
- **Directory Navigation**: Intuitive directory navigation and exploration
- **Code Manipulation**: Read, write, and modify code with proper error handling
- **Edit Bookmarks**: Create, edit, and apply bookmarks for complex code section edits
- **File Operations**: Comprehensive file management capabilities
- **Search & Indexing**: Find files and content with powerful search tools

### Task Management System (Stable)
- **Persistent To-Do Tracking**: Tasks persist across conversations
- **Multi-level Task Structure**: Support for tasks, subtasks, and dependencies
- **Priority & Status Tracking**: Organize work by importance and completion status
- **Code Context Linking**: Associate tasks with specific code components
- **Automatic Task Inference**: Extract potential tasks from conversations

### Tool Index System (Stable)
- **AI-Optimized Tool Profiles**: Detailed metadata that helps Claude select the right tools
- **Tool Relationships**: Understanding of how tools work together in sequences
- **Decision Trees**: AI-optimized decision frameworks for tool selection
- **Self-Diagnostic Tools**: Capabilities to validate Claude's understanding of context
- **Usage Patterns**: Common patterns for effective tool combinations

### TaskBoard System (Coming Soon - Beta)
- **AI Mini-Librarians**: Specialized AI agents that process specific analysis tasks
- **Asynchronous Processing**: Background task processing for complex operations
- **AI-Optimized Shorthand**: Compressed format for efficient AI-to-AI communication
- **Advanced Context Awareness**: Rich contextual information links tasks to code
- **Distributed Knowledge System**: Intelligence distributed across specialized agents

### Think Tool (Coming Soon - Beta)
- **Advanced AI Reasoning**: Enhanced capability for Claude to reason through complex problems
- **Information Gathering Delegation**: Automatically assign research to mini-librarians
- **Knowledge Synthesis**: Combine insights from multiple specialized agents
- **Contextual Memory**: Build and maintain detailed understanding across sessions
- **Self-directed Exploration**: Allow Claude to explore code paths independently

## 🖼️ Screenshots

<div align="center">
  <!-- These are placeholders - replace with actual screenshots -->
  <table>
    <tr>
      <td><img src="docs/images/screenshot-librarian.png" alt="AI Librarian" width="400"/></td>
      <td><img src="docs/images/screenshot-filesystem.png" alt="File System Integration" width="400"/></td>
    </tr>
    <tr>
      <td><img src="docs/images/screenshot-tasks.png" alt="Task Management" width="400"/></td>
      <td><img src="docs/images/screenshot-configurator.png" alt="Configurator GUI" width="400"/></td>
    </tr>
  </table>
</div>

## 🛠️ Installation

### Prerequisites
- Python 3.8 or higher
- Claude Desktop (latest version)
- Git

### Option 1: Install AI Librarian Server (Recommended)
```bash
# Clone the repository
git clone https://github.com/isekaizen/ai-dev-toolkit.git
cd ai-dev-toolkit

# Install dependencies
pip install -r requirements.txt

# Install to Claude Desktop
python development/install_to_claude.py
```

### Option 2: Use the Development Launcher
```bash
# After cloning and installing dependencies
python development/launch.py
```

## 📊 Usage

### AI Librarian & Unified Context
```
# Initialize AI Librarian for a project
# This one command sets up everything - AI Librarian, Unified Context, and Tool References
initialize_librarian("path/to/your/project")

# Search for code implementations
find_implementation("path/to/your/project", "login function")

# Query components
query_component("path/to/your/project", "MyClass")

# Find tools related to a specific component
find_related_tools("path/to/your/project", "AuthenticationManager")

# Find components related to a specific tool
find_related_components("path/to/your/project", "edit_file")

# Get a unified view of your project
get_unified_context("path/to/your/project")
```

### Task Management
```
# Add a task
add_todo("path/to/project", "Implement login feature", priority="high")

# List tasks
list_todos("path/to/project")

# Update task status
update_todo_status("path/to/project", "todo-123", "completed")
```

### Advanced AI Task Management
```
# Create an AI-optimized task
add_ai_task("path/to/project", "Authentication system refactoring", "Improve security and performance", "refactor", 2)

# List AI tasks
list_ai_tasks("path/to/project", status="active", priority=1)

# Add detailed code context to a task
# (Coming in TaskBoard update)
```

### Think Tool (Coming Soon)
```
# Think through a complex problem
think("I need to understand how the authentication system works and its dependencies")

# Get task results
get_task_results("task-12345,task-67890")
```

### File System Operations
```
# Read a file
read_file("path/to/your/file.py")

# Write to a file
write_file("path/to/your/file.py", "file content")

# Edit bookmarks for complex code changes
bookmark_id = create_edit_bookmark("path/to/project", "path/to/file.py", 10, 25)
update_bookmark("path/to/project", bookmark_id, "new content for lines 10-25")
apply_bookmark("path/to/project", bookmark_id)

# List directory contents
list_directory("path/to/your/directory")

# Search for files
search_files("path/to/your/project", "pattern")
```

## 🔌 Architecture

The AI Dev Toolkit uses a modular architecture built around the Model Context Protocol (MCP) to integrate with Claude Desktop:

```
┌─────────────────────┐      ┌───────────────────┐      ┌───────────────┐
│                     │      │                   │      │               │
│   Claude Desktop    │◄────►│   AI Librarian    │◄────►│  Your Project  │
│                     │      │     Server        │      │   Filesystem   │
└─────────────────────┘      └───────────────────┘      └───────────────┘
                                      ▲
                                      │
                                      ▼
<<<<<<< HEAD
                        ┌─────────────────────────────┐
                        │                             │
                        │    Unified Context System    │
                        │                             │
                        └─────────────────────────────┘
                                      ▲
                                      │
                                      ▼
                  ┌────────────────┐     ┌────────────────┐
                  │                │     │                │
                  │ AI Librarian   │◄───►│  Tool Reference │
                  │ Persistent     │     │  System        │
                  │ Context        │     │                │
                  └────────────────┘     └────────────────┘
=======
                             ┌─────────────────────────────────┐
                             │                                 │
                             │ Persistent Context & Tool Index │
                             │                                 │
                             └─────────────────────────────────┘
>>>>>>> cdc7e791
```

The AI Librarian server provides a seamless interface between Claude Desktop and your project. The Unified Context System automatically bridges the AI Librarian's code understanding with the Tool Reference System, enabling intelligent navigation between components and tools without any manual configuration.

## 🤖 AI-Assisted Development

This toolkit was developed with Claude's assistance, demonstrating the power of human-AI collaboration in creating developer tools. The project itself serves as an example of enhancing AI capabilities through specialized extensions.

Key AI-assisted development techniques used in this project:

- **Iterative Design**: Human-AI dialogue to refine architecture and interfaces
- **Context-Aware Coding**: Using AI Librarian to maintain project context
- **Specialized AI Agents**: Mini-librarians handling specific cognitive tasks
- **Task Decomposition**: Breaking complex problems into manageable chunks
- **Knowledge Integration**: Combining domain expertise with AI capabilities

## 🔍 Troubleshooting

Common issues and solutions:

- **Toolkit Not Appearing in Claude**: Ensure configuration was saved correctly and Claude Desktop was restarted
- **Permission Errors**: Check allowed directories in the configuration
- **Connection Issues**: Verify Claude Desktop is properly configured and restart the server
- **Import Errors**: Make sure all dependencies are installed
- **File Access Problems**: Verify the server has appropriate permissions to access your files

## 📚 Documentation

Additional documentation is available in the [docs](docs/) directory:

- [AI Librarian Guide](docs/ai_librarian_guide.md)
- [Task System Documentation](docs/todo_list_guide.md)
- [MCP Server Template](docs/mcp-server-template.md)
- [Project Structure](docs/project_structure.md)
- [Tools Reference](docs/tools_reference.md)

## 📅 Roadmap

- **Beta Release**: TaskBoard System and Think Tool coming soon
- **GUI Improvements**: Enhanced configurator interface
- **Project Templates**: Starter templates for common project types
- **IDE Integration**: Extensions for VS Code and other IDEs
- **Advanced Code Analysis**: Deeper semantic code understanding
<<<<<<< HEAD
- **Team Workflow Tools**: Project management integration
=======
>>>>>>> cdc7e791

## 📜 License

This project is licensed under the MIT License - see the [LICENSE](LICENSE) file for details.

You're welcome to fork this repository and create your own version to suit your specific needs. This toolkit was created to enhance productivity when working with Claude, and you're encouraged to adapt it to your workflow.

## 🙏 Acknowledgments

- The Claude team at Anthropic for creating an extensible AI assistant
- Contributors to the MCP protocol for enabling rich AI-tool integration
- Everyone in the AI-assisted development community<|MERGE_RESOLUTION|>--- conflicted
+++ resolved
@@ -227,7 +227,6 @@
                                       ▲
                                       │
                                       ▼
-<<<<<<< HEAD
                         ┌─────────────────────────────┐
                         │                             │
                         │    Unified Context System    │
@@ -242,13 +241,6 @@
                   │ Persistent     │     │  System        │
                   │ Context        │     │                │
                   └────────────────┘     └────────────────┘
-=======
-                             ┌─────────────────────────────────┐
-                             │                                 │
-                             │ Persistent Context & Tool Index │
-                             │                                 │
-                             └─────────────────────────────────┘
->>>>>>> cdc7e791
 ```
 
 The AI Librarian server provides a seamless interface between Claude Desktop and your project. The Unified Context System automatically bridges the AI Librarian's code understanding with the Tool Reference System, enabling intelligent navigation between components and tools without any manual configuration.
@@ -292,10 +284,7 @@
 - **Project Templates**: Starter templates for common project types
 - **IDE Integration**: Extensions for VS Code and other IDEs
 - **Advanced Code Analysis**: Deeper semantic code understanding
-<<<<<<< HEAD
 - **Team Workflow Tools**: Project management integration
-=======
->>>>>>> cdc7e791
 
 ## 📜 License
 
